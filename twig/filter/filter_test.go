package filter

import (
	"testing"

	"github.com/tyler-sommer/stick"
	"strings"
	"time"
)

func TestFilters(t *testing.T) {
	newBatchFunc := func(in stick.Value, args ...stick.Value) func() stick.Value {
		return func() stick.Value {
			batched := filterBatch(nil, in, args...)
			res := ""
			stick.Iterate(batched, func(k, v stick.Value, l stick.Loop) (bool, error) {
				stick.Iterate(v, func(k, v stick.Value, l stick.Loop) (bool, error) {
					res += stick.CoerceString(v) + "."
					return false, nil
				})
				res += "."
				return false, nil
			})
			return res
		}
	}

	tz, err := time.LoadLocation("Australia/Perth")
	if nil != err {
		t.Error(err)
	}
	testDate := time.Date(1980, 5, 31, 22, 01, 0, 0, tz)
	testDate2 := time.Date(2018, 2, 3, 2, 1, 44, 123456000, tz)

	tests := []struct {
		name     string
		actual   func() stick.Value
		expected stick.Value
	}{
		{"default nil", func() stick.Value { return filterDefault(nil, nil, "person") }, "person"},
		{"default empty string", func() stick.Value { return filterDefault(nil, "", "person") }, "person"},
		{"default not empty", func() stick.Value { return filterDefault(nil, "user", "person") }, "user"},
		{"abs positive", func() stick.Value { return filterAbs(nil, 5.1) }, 5.1},
		{"abs negative", func() stick.Value { return filterAbs(nil, -42) }, 42.0 /* note: coerced to float */},
		{"abs invalid", func() stick.Value { return filterAbs(nil, "invalid") }, 0.0},
		{"len string", func() stick.Value { return filterLength(nil, "hello") }, 5},
		{"len nil", func() stick.Value { return filterLength(nil, nil) }, 0},
		{"len slice", func() stick.Value { return filterLength(nil, []string{"h", "e"}) }, 2},
		{"capitalize", func() stick.Value { return filterCapitalize(nil, "word") }, "Word"},
		{"lower", func() stick.Value { return filterLower(nil, "HELLO, WORLD!") }, "hello, world!"},
		{"title", func() stick.Value { return filterTitle(nil, "hello, world!") }, "Hello, World!"},
		{"trim", func() stick.Value { return filterTrim(nil, " Hello   ") }, "Hello"},
		{"upper", func() stick.Value { return filterUpper(nil, "hello, world!") }, "HELLO, WORLD!"},
		{"batch underfull with fill", newBatchFunc([]int{1, 2, 3, 4, 5, 6, 7, 8}, 3, "No Item"), "1.2.3..4.5.6..7.8.No Item.."},
		{"batch underfull without fill", newBatchFunc([]int{1, 2, 3, 4, 5}, 3), "1.2.3..4.5.."},
		{"batch full", newBatchFunc([]int{1, 2, 3, 4}, 2), "1.2..3.4.."},
		{"batch empty", newBatchFunc([]int{}, 10), ""},
		{"batch nil", newBatchFunc(nil, 10), ""},
		{"first array", func() stick.Value { return filterFirst(nil, []string{"1", "2", "3", "4"}) }, "1"},
		{"first string", func() stick.Value { return filterFirst(nil, "1234") }, "1"},
		{"first string utf8", func() stick.Value { return filterFirst(nil, "東京") }, "東"},
		{"last array", func() stick.Value { return filterLast(nil, []string{"1", "2", "3", "4"}) }, "4"},
		{"last string", func() stick.Value { return filterLast(nil, "1234") }, "4"},
		{"last string utf8", func() stick.Value { return filterLast(nil, "東京") }, "京"},
		{"date c", func() stick.Value { return filterDate(nil, testDate, "c") }, "1980-05-31T22:01:00+08:00"},
		{"date r", func() stick.Value { return filterDate(nil, testDate, "r") }, "Sat, 31 May 1980 22:01:00 +0800"},
		{"date test", func() stick.Value { return filterDate(nil, testDate2, "d D j l F m M n Y y a A g G h H i s O P T") }, "03 Sat 3 Saturday February 02 Feb 2 2018 18 am AM 2 02 02 02 01 44 +0800 +08:00 AWST"},
		{"date u", func() stick.Value { return filterDate(nil, testDate2, "s.u") }, "44.123456"},
		{"join", func() stick.Value { return filterJoin(nil, []string{"a", "b", "c"}, "-") }, "a-b-c"},
<<<<<<< HEAD
		{"keys array", func() stick.Value { return stickSliceToString(filterKeys(nil, []string{"a", "b", "c"})) }, `0.1.2`},
		{"keys map", func() stick.Value {
			return stickSliceToString(filterKeys(nil, map[string]string{"a": "1", "b": "2", "c": "3"}))
		}, `a.b.c`},
		{"merge", func() stick.Value {
			return stickSliceToString(filterMerge(nil, []string{"a", "b"}, []string{"c", "d"}))
		}, "a.b.c.d"},
=======
		{"merge", func() stick.Value {
			return stickSliceToString(filterMerge(nil, []string{"a", "b"}, []string{"c", "d"}))
		}, "a.b.c.d"},
		{
			"json encode",
			func() stick.Value {
				return filterJSONEncode(nil, map[string]interface{}{"a": 1, "b": true, "c": 3.14, "d": "a string", "e": []string{"one", "two"}, "f": map[string]interface{}{"alpha": "foo", "beta": nil}})
			},
			`{"a":1,"b":true,"c":3.14,"d":"a string","e":["one","two"],"f":{"alpha":"foo","beta":null}}`,
		},
>>>>>>> bd94bab7
	}
	for _, test := range tests {
		res := test.actual()
		if res != test.expected {
			t.Errorf("%s:\n\texpected: %v\n\tgot: %v", test.name, test.expected, res)
		}
	}
}

func stickSliceToString(value stick.Value) (output string) {
	var slice []string
	stick.Iterate(value, func(k, v stick.Value, l stick.Loop) (bool, error) {
		slice = append(slice, stick.CoerceString(v))
		return false, nil
	})

	return strings.Join(slice, ".")
}<|MERGE_RESOLUTION|>--- conflicted
+++ resolved
@@ -67,7 +67,6 @@
 		{"date test", func() stick.Value { return filterDate(nil, testDate2, "d D j l F m M n Y y a A g G h H i s O P T") }, "03 Sat 3 Saturday February 02 Feb 2 2018 18 am AM 2 02 02 02 01 44 +0800 +08:00 AWST"},
 		{"date u", func() stick.Value { return filterDate(nil, testDate2, "s.u") }, "44.123456"},
 		{"join", func() stick.Value { return filterJoin(nil, []string{"a", "b", "c"}, "-") }, "a-b-c"},
-<<<<<<< HEAD
 		{"keys array", func() stick.Value { return stickSliceToString(filterKeys(nil, []string{"a", "b", "c"})) }, `0.1.2`},
 		{"keys map", func() stick.Value {
 			return stickSliceToString(filterKeys(nil, map[string]string{"a": "1", "b": "2", "c": "3"}))
@@ -75,7 +74,6 @@
 		{"merge", func() stick.Value {
 			return stickSliceToString(filterMerge(nil, []string{"a", "b"}, []string{"c", "d"}))
 		}, "a.b.c.d"},
-=======
 		{"merge", func() stick.Value {
 			return stickSliceToString(filterMerge(nil, []string{"a", "b"}, []string{"c", "d"}))
 		}, "a.b.c.d"},
@@ -86,7 +84,6 @@
 			},
 			`{"a":1,"b":true,"c":3.14,"d":"a string","e":["one","two"],"f":{"alpha":"foo","beta":null}}`,
 		},
->>>>>>> bd94bab7
 	}
 	for _, test := range tests {
 		res := test.actual()
