--- conflicted
+++ resolved
@@ -70,7 +70,6 @@
 		{"merge", func() stick.Value {
 			return stickSliceToString(filterMerge(nil, []string{"a", "b"}, []string{"c", "d"}))
 		}, "a.b.c.d"},
-<<<<<<< HEAD
 		{
 			"json encode",
 			func() stick.Value {
@@ -78,8 +77,6 @@
 			},
 			`{"a":1,"b":true,"c":3.14,"d":"a string","e":["one","two"],"f":{"alpha":"foo","beta":null}}`,
 		},
-=======
->>>>>>> a3f488a8
 	}
 	for _, test := range tests {
 		res := test.actual()
