// Package filter provides built-in filters for Twig-compatibility.
package filter // import "github.com/tyler-sommer/stick/twig/filter"

import (
<<<<<<< HEAD
	"fmt"
=======
	"encoding/json"
>>>>>>> bd94bab7
	"math"
	"sort"
	"strings"
	"unicode/utf8"

	"github.com/tyler-sommer/stick"
	"reflect"
	"time"
)

// builtInFilters returns a map containing all built-in Twig filters,
// with the exception of "escape", which is provided by the AutoEscapeExtension.
func TwigFilters() map[string]stick.Filter {
	return map[string]stick.Filter{
		"abs":              filterAbs,
		"default":          filterDefault,
		"batch":            filterBatch,
		"capitalize":       filterCapitalize,
		"convert_encoding": filterConvertEncoding,
		"date":             filterDate,
		"date_modify":      filterDateModify,
		"first":            filterFirst,
		"format":           filterFormat,
		"join":             filterJoin,
		"json_encode":      filterJSONEncode,
		"keys":             filterKeys,
		"last":             filterLast,
		"length":           filterLength,
		"lower":            filterLower,
		"merge":            filterMerge,
		"nl2br":            filterNL2BR,
		"number_format":    filterNumberFormat,
		"raw":              filterRaw,
		"replace":          filterReplace,
		"reverse":          filterReverse,
		"round":            filterRound,
		"slice":            filterSlice,
		"sort":             filterSort,
		"split":            filterSplit,
		"striptags":        filterStripTags,
		"title":            filterTitle,
		"trim":             filterTrim,
		"upper":            filterUpper,
		"url_encode":       filterURLEncode,
	}
}

// filterAbs takes no arguments and returns the absolute value of val.
// Value val will be coerced into a number.
func filterAbs(ctx stick.Context, val stick.Value, args ...stick.Value) stick.Value {
	n := stick.CoerceNumber(val)
	if 0 == n {
		return n
	}
	return math.Abs(n)
}

// filterBatch takes 2 arguments and returns a batched version of val.
// Value val must be a map, slice, or array. The filter has two optional arguments: number
// of items per batch (defaults to 1), and the default fill value. If the
// fill value is not specified, the last group of batched values may be smaller than
// the number specified as items per batch.
func filterBatch(ctx stick.Context, val stick.Value, args ...stick.Value) stick.Value {
	perSlice := 1
	var blankValue stick.Value
	if l := len(args); l >= 1 {
		perSlice = int(stick.CoerceNumber(args[0]))
		if l >= 2 {
			blankValue = args[1]
		}
	}
	if !stick.IsIterable(val) {
		// TODO: This would trigger an E_WARNING in PHP.
		return nil
	}
	if perSlice <= 1 {
		// TODO: This would trigger an E_WARNING in PHP.
		return nil
	}
	l, _ := stick.Len(val)
	numSlices := int(math.Ceil(float64(l) / float64(perSlice)))
	out := make([][]stick.Value, numSlices)
	curr := []stick.Value{}
	i := 0
	j := 0
	_, err := stick.Iterate(val, func(k, v stick.Value, l stick.Loop) (bool, error) {
		// Use a variable length slice and append(). This maintains
		// correct compatibility with Twig when the fill value is nil.
		curr = append(curr, v)
		j++
		if j == perSlice {
			out[i] = curr
			curr = []stick.Value{}
			i++
			j = 0
		}
		return false, nil
	})
	if err != nil {
		// TODO: Report error
		return nil
	}
	if i != numSlices {
		for ; blankValue != nil && j < perSlice; j++ {
			curr = append(curr, blankValue)
		}
		out[i] = curr
	}
	return out
}

// filterCapitalize takes no arguments and returns val with the first
// character capitalized.
func filterCapitalize(ctx stick.Context, val stick.Value, args ...stick.Value) stick.Value {
	s := stick.CoerceString(val)
	return strings.ToUpper(s[:1]) + s[1:]
}

func filterConvertEncoding(ctx stick.Context, val stick.Value, args ...stick.Value) stick.Value {
	// TODO: Implement Me
	return val
}

func filterDate(ctx stick.Context, val stick.Value, args ...stick.Value) stick.Value {
	var requestedLayout string
	dt, ok := val.(time.Time)
	if !ok {
		// TODO: trigger runtime error
		return nil
	}

	if l := len(args); l >= 1 {
		requestedLayout = stick.CoerceString(args[0])
	}

	// build a golang date string
	table := map[string]string{
		"d": "02",
		"D": "Mon",
		"j": "2",
		"l": "Monday",
		"N": "", // TODO: ISO-8601 numeric representation of the day of the week (added in PHP 5.1.0)
		"S": "", // TODO: English ordinal suffix for the day of the month, 2 characters
		"w": "", // TODO: Numeric representation of the day of the week
		"z": "", // TODO: The day of the year (starting from 0)
		"W": "", // TODO: ISO-8601 week number of year, weeks starting on Monday (added in PHP 4.1.0)
		"F": "January",
		"m": "01",
		"M": "Jan",
		"n": "1",
		"t": "", // TODO: Number of days in the given month
		"L": "", // TODO: Whether it's a leap year
		"o": "", // TODO: ISO-8601 year number. This has the same value as Y, except that if the ISO week number (W) belongs to the previous or next year, that year is used instead. (added in PHP 5.1.0)
		"Y": "2006",
		"y": "06",
		"a": "pm",
		"A": "PM",
		"B": "", // TODO: Swatch Internet time (is this even still a thing?!)
		"g": "3",
		"G": "15",
		"h": "03",
		"H": "15",
		"i": "04",
		"s": "05",
		"u": "000000",
		"e": "", // TODO: Timezone identifier (added in PHP 5.1.0)
		"I": "", // TODO: Whether or not the date is in daylight saving time
		"O": "-0700",
		"P": "-07:00",
		"T": "MST",
		"c": "2006-01-02T15:04:05-07:00",
		"r": "Mon, 02 Jan 2006 15:04:05 -0700",
		"U": "", // TODO: Seconds since the Unix Epoch (January 1 1970 00:00:00 GMT)
	}
	var layout string

	maxLen := len(requestedLayout)
	for i := 0; i < maxLen; i++ {
		char := string(requestedLayout[i])
		if t, ok := table[char]; ok {
			layout += t
			continue
		}
		if "\\" == char && i < maxLen-1 {
			layout += string(requestedLayout[i+1])
			continue
		}
		layout += char
	}

	return dt.Format(layout)
}

func filterDateModify(ctx stick.Context, val stick.Value, args ...stick.Value) stick.Value {
	// TODO: Implement Me
	return val
}

// filterDefault takes one argument, the default value. If val is empty,
// the default value will be returned.
func filterDefault(ctx stick.Context, val stick.Value, args ...stick.Value) stick.Value {
	var d stick.Value
	if len(args) > 0 {
		d = args[0]
	}
	if stick.CoerceString(val) == "" {
		return d
	}
	return val
}

func filterFirst(ctx stick.Context, val stick.Value, args ...stick.Value) stick.Value {
	if stick.IsArray(val) {
		arr := reflect.ValueOf(val)
		return arr.Index(0).Interface()
	}

	if stick.IsMap(val) {
		// TODO: Trigger runtime error, Golang randomises map keys so getting the "First" does not make sense
		return nil
	}

	if s := stick.CoerceString(val); s != "" {
		runes := []rune(s)
		return string(runes[0])
	}

	return nil
}

func filterFormat(ctx stick.Context, val stick.Value, args ...stick.Value) stick.Value {
	// TODO: Implement Me
	return val
}

func filterJoin(ctx stick.Context, val stick.Value, args ...stick.Value) stick.Value {
	if !stick.IsIterable(val) {
		return nil
	}

	separator := ``
	if len(args) == 1 {
		separator = stick.CoerceString(args[0])
	}

	var slice []string
	stick.Iterate(val, func(k, v stick.Value, l stick.Loop) (bool, error) {
		slice = append(slice, stick.CoerceString(v))
		return false, nil
	})

	return strings.Join(slice, separator)
}

func filterJSONEncode(ctx stick.Context, val stick.Value, args ...stick.Value) stick.Value {
	// TODO: implement flags
	jsonData, err := json.Marshal(val)
	if err != nil {
		// TODO: Report error
		return nil
	}

	return string(jsonData)
}

func filterKeys(ctx stick.Context, val stick.Value, args ...stick.Value) stick.Value {
	r := reflect.Indirect(reflect.ValueOf(val))
	switch r.Kind() {
	case reflect.Slice, reflect.Array:
		ln := r.Len()
		res := make([]int, 0)
		for i := 0; i < ln; i++ {
			res = append(res, i)
		}
		return res
	case reflect.Map:
		keys := r.MapKeys()
		res := make([]string, 0)
		for _, k := range keys {
			res = append(res, fmt.Sprintf("%v", k))
		}
		sort.Strings(res)
		return res
	default:
		return []string{}
	}
}

func filterLast(ctx stick.Context, val stick.Value, args ...stick.Value) stick.Value {
	if stick.IsArray(val) {
		arr := reflect.ValueOf(val)
		return arr.Index(arr.Len() - 1).Interface()
	}

	if stick.IsMap(val) {
		// TODO: Trigger runtime error, Golang randomises map keys so getting the "Last" does not make sense
		return nil
	}

	if s := stick.CoerceString(val); s != "" {
		runes := []rune(s)
		return string(runes[len(runes)-1])
	}

	return nil
}

// filterLength returns the length of val.
func filterLength(ctx stick.Context, val stick.Value, args ...stick.Value) stick.Value {
	if v, ok := val.(string); ok {
		return utf8.RuneCountInString(v)
	}
	l, _ := stick.Len(val)
	// TODO: Report error
	return l
}

// filterLower returns val transformed to lower-case.
func filterLower(ctx stick.Context, val stick.Value, args ...stick.Value) stick.Value {
	return strings.ToLower(stick.CoerceString(val))
}

func filterMerge(ctx stick.Context, val stick.Value, args ...stick.Value) stick.Value {
	if !stick.IsIterable(val) {
		return nil
	}

	if len(args) != 1 {
		return nil
	}

	var out []stick.Value

	stick.Iterate(val, func(k, v stick.Value, l stick.Loop) (bool, error) {
		out = append(out, v)
		return false, nil
	})

	stick.Iterate(args[0], func(k, v stick.Value, l stick.Loop) (bool, error) {
		out = append(out, v)
		return false, nil
	})

	return out
}

func filterNL2BR(ctx stick.Context, val stick.Value, args ...stick.Value) stick.Value {
	// TODO: Implement Me
	return val
}

func filterNumberFormat(ctx stick.Context, val stick.Value, args ...stick.Value) stick.Value {
	// TODO: Implement Me
	return val
}

func filterRaw(ctx stick.Context, val stick.Value, args ...stick.Value) stick.Value {
	// TODO: Implement Me
	return val
}

func filterReplace(ctx stick.Context, val stick.Value, args ...stick.Value) stick.Value {
	// TODO: Implement Me
	return val
}

func filterReverse(ctx stick.Context, val stick.Value, args ...stick.Value) stick.Value {
	// TODO: Implement Me
	return val
}

func filterRound(ctx stick.Context, val stick.Value, args ...stick.Value) stick.Value {
	// TODO: Implement Me
	return val
}

func filterSlice(ctx stick.Context, val stick.Value, args ...stick.Value) stick.Value {
	// TODO: Implement Me
	return val
}

func filterSort(ctx stick.Context, val stick.Value, args ...stick.Value) stick.Value {
	// TODO: Implement Me
	return val
}

func filterSplit(ctx stick.Context, val stick.Value, args ...stick.Value) stick.Value {
	// TODO: Implement Me
	return val
}

func filterStripTags(ctx stick.Context, val stick.Value, args ...stick.Value) stick.Value {
	// TODO: Implement Me
	return val
}

// filterTitle returns val with the first character of each word capitalized.
func filterTitle(ctx stick.Context, val stick.Value, args ...stick.Value) stick.Value {
	return strings.Title(stick.CoerceString(val))
}

// filterTrim returns val with whitespace trimmed on both left and ride sides.
func filterTrim(ctx stick.Context, val stick.Value, args ...stick.Value) stick.Value {
	return strings.TrimSpace(stick.CoerceString(val))
}

// filterUpper returns val in upper-case.
func filterUpper(ctx stick.Context, val stick.Value, args ...stick.Value) stick.Value {
	return strings.ToUpper(stick.CoerceString(val))
}

func filterURLEncode(ctx stick.Context, val stick.Value, args ...stick.Value) stick.Value {
	// TODO: Implement Me
	return val
}<|MERGE_RESOLUTION|>--- conflicted
+++ resolved
@@ -2,11 +2,8 @@
 package filter // import "github.com/tyler-sommer/stick/twig/filter"
 
 import (
-<<<<<<< HEAD
+  "encoding/json"
 	"fmt"
-=======
-	"encoding/json"
->>>>>>> bd94bab7
 	"math"
 	"sort"
 	"strings"
